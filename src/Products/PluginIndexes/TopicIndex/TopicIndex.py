##############################################################################
#
# Copyright (c) 2002 Zope Foundation and Contributors.
#
# This software is subject to the provisions of the Zope Public License,
# Version 2.1 (ZPL).  A copy of the ZPL should accompany this distribution.
# THIS SOFTWARE IS PROVIDED "AS IS" AND ANY AND ALL EXPRESS OR IMPLIED
# WARRANTIES ARE DISCLAIMED, INCLUDING, BUT NOT LIMITED TO, THE IMPLIED
# WARRANTIES OF TITLE, MERCHANTABILITY, AGAINST INFRINGEMENT, AND FITNESS
# FOR A PARTICULAR PURPOSE.
#
##############################################################################

from logging import getLogger

from App.special_dtml import DTMLFile
from BTrees.IIBTree import IITreeSet
from BTrees.IIBTree import intersection
from BTrees.IIBTree import union
from BTrees.OOBTree import OOBTree
from OFS.SimpleItem import SimpleItem
from Persistence import Persistent
from zope.interface import implements

from Products.PluginIndexes.common.util import parseIndexRequest
from Products.PluginIndexes.interfaces import IPluggableIndex
from Products.PluginIndexes.interfaces import ITopicIndex

from Products.PluginIndexes.TopicIndex.FilteredSet import factory

_marker = []
LOG = getLogger('Zope.TopicIndex')


class TopicIndex(Persistent, SimpleItem):
    """A TopicIndex maintains a set of FilteredSet objects.

    Every FilteredSet object consists of an expression and and IISet with all
    Ids of indexed objects that eval with this expression to 1.
    """
    implements(ITopicIndex, IPluggableIndex)

    meta_type = "TopicIndex"
    query_options = ('query', 'operator')

    manage_options = (
        {'label': 'FilteredSets', 'action': 'manage_main'},
    )

    def __init__(self, id, caller=None):
        self.id = id
        self.filteredSets = OOBTree()
        self.operators = ('or', 'and')
        self.defaultOperator = 'or'

    def getId(self):
        return self.id

    def clear(self):
        for fs in self.filteredSets.values():
            fs.clear()

    def index_object(self, docid, obj, threshold=100):
        """ hook for (Z)Catalog """
        for fid, filteredSet in self.filteredSets.items():
            filteredSet.index_object(docid, obj)
        return 1

    def unindex_object(self, docid):
        """ hook for (Z)Catalog """
        for fs in self.filteredSets.values():
            try:
                fs.unindex_object(docid)
            except KeyError:
                LOG.debug('Attempt to unindex document'
                          ' with id %s failed' % docid)
        return 1

    def numObjects(self):
        """Return the number of indexed objects."""
        return "n/a"

    def indexSize(self):
        """Return the size of the index in terms of distinct values."""
        return "n/a"

    def search(self, filter_id):
        f = self.filteredSets.get(filter_id, None)
        if f is not None:
            return f.getIds()

    def _apply_index(self, request):
        """hook for (Z)Catalog
        'request' --  mapping type (usually {"topic": "..." }
        """
        record = parseIndexRequest(request, self.id, self.query_options)
        if record.keys is None:
            return None

        operator = record.get('operator', self.defaultOperator).lower()
        if operator == 'or':
            set_func = union
        else:
            set_func = intersection

        res = None
        for filter_id in record.keys:
            rows = self.search(filter_id)
            res = set_func(res, rows)

        if res:
            return res, (self.id,)
        else:
            return IITreeSet(), (self.id,)

    def uniqueValues(self, name=None, withLength=0):
        """ needed to be consistent with the interface """
        return self.filteredSets.keys()

    def getEntryForObject(self, docid, default=_marker):
        """ Takes a document ID and returns all the information we have
            on that specific object.
        """
        return self.filteredSets.keys()

    def addFilteredSet(self, filter_id, typeFilteredSet, expr):
        # Add a FilteredSet object.
        if filter_id in self.filteredSets:
            raise KeyError(
                'A FilteredSet with this name already exists: %s' % filter_id)
        self.filteredSets[filter_id] = factory(filter_id,
                                               typeFilteredSet,
                                               expr,
                                              )

    def delFilteredSet(self, filter_id):
        # Delete the FilteredSet object specified by 'filter_id'.
        if filter_id not in self.filteredSets:
            raise KeyError(
                'no such FilteredSet:  %s' % filter_id)
        del self.filteredSets[filter_id]

    def clearFilteredSet(self, filter_id):
        # Clear the FilteredSet object specified by 'filter_id'.
        f = self.filteredSets.get(filter_id, None)
        if f is None:
            raise KeyError('no such FilteredSet: %s' % filter_id)
        f.clear()

    def manage_addFilteredSet(self, filter_id, typeFilteredSet, expr, URL1, \
            REQUEST=None, RESPONSE=None):
        """ add a new filtered set """

        if len(filter_id) == 0:
            raise RuntimeError('Length of ID too short')
        if len(expr) == 0:
            raise RuntimeError('Length of expression too short')

        self.addFilteredSet(filter_id, typeFilteredSet, expr)

        if RESPONSE:
            RESPONSE.redirect(URL1 + '/manage_workspace?'
            'manage_tabs_message=FilteredSet%20added')

    def manage_delFilteredSet(self, filter_ids=[], URL1=None,
            REQUEST=None, RESPONSE=None):
        """ delete a list of FilteredSets"""

        for filter_id in filter_ids:
            self.delFilteredSet(filter_id)

        if RESPONSE:
            RESPONSE.redirect(URL1 + '/manage_workspace?'
            'manage_tabs_message=FilteredSet(s)%20deleted')

    def manage_saveFilteredSet(self, filter_id, expr, URL1=None,
            REQUEST=None, RESPONSE=None):
        """ save expression for a FilteredSet """

        self.filteredSets[filter_id].setExpression(expr)

        if RESPONSE:
            RESPONSE.redirect(URL1 + '/manage_workspace?'
            'manage_tabs_message=FilteredSet(s)%20updated')

    def getIndexSourceNames(self):
        """ return names of indexed attributes """
        return ('n/a', )

<<<<<<< HEAD
    def manage_clearFilteredSet(self, filter_ids=[], URL1=None,
            REQUEST=None, RESPONSE=None):
=======
    def getIndexQueryNames(self):
        return (self.id,)

    def manage_clearFilteredSet(self, filter_ids=[], URL1=None, \
            REQUEST=None,RESPONSE=None):
>>>>>>> 91bba1af
        """  clear a list of FilteredSets"""

        for filter_id in filter_ids:
            self.clearFilteredSet(filter_id)

        if RESPONSE:
            RESPONSE.redirect(URL1 + '/manage_workspace?'
             'manage_tabs_message=FilteredSet(s)%20cleared')

    manage = manage_main = DTMLFile('dtml/manageTopicIndex', globals())
    manage_main._setName('manage_main')
    editFilteredSet = DTMLFile('dtml/editFilteredSet', globals())

manage_addTopicIndexForm = DTMLFile('dtml/addTopicIndex', globals())


def manage_addTopicIndex(self, id, REQUEST=None, RESPONSE=None, URL3=None):
    """Add a TopicIndex"""
    return self.manage_addIndex(id, 'TopicIndex', extra=None, \
                REQUEST=REQUEST, RESPONSE=RESPONSE, URL1=URL3)<|MERGE_RESOLUTION|>--- conflicted
+++ resolved
@@ -187,16 +187,11 @@
         """ return names of indexed attributes """
         return ('n/a', )
 
-<<<<<<< HEAD
-    def manage_clearFilteredSet(self, filter_ids=[], URL1=None,
-            REQUEST=None, RESPONSE=None):
-=======
     def getIndexQueryNames(self):
         return (self.id,)
 
-    def manage_clearFilteredSet(self, filter_ids=[], URL1=None, \
-            REQUEST=None,RESPONSE=None):
->>>>>>> 91bba1af
+    def manage_clearFilteredSet(self, filter_ids=[], URL1=None,
+            REQUEST=None, RESPONSE=None):
         """  clear a list of FilteredSets"""
 
         for filter_id in filter_ids:
