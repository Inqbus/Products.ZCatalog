--- conflicted
+++ resolved
@@ -83,14 +83,10 @@
         """
         return (self.id, 'getPhysicalPath', )
 
-<<<<<<< HEAD
-    def index_object(self, docid, obj, threshold=100):
-=======
     def getIndexQueryNames(self):
         return (self.id,)
 
-    def index_object(self, docid, obj ,threshold=100):
->>>>>>> 91bba1af
+    def index_object(self, docid, obj, threshold=100):
         """ See IPluggableIndex.
         """
         f = getattr(obj, self.id, None)
