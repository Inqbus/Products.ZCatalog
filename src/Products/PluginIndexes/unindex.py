--- conflicted
+++ resolved
@@ -314,15 +314,11 @@
             # ordering definition compared to any other object.
             # BTrees 4.0+ will throw a TypeError
             # "object has default comparison" and won't let it be indexed.
-<<<<<<< HEAD
-            return 0
+
+            return (0, datum)
+
         elif datum not in [missing, empty]:
             datum = self._convert(datum, default=_marker)
-=======
-            return (0, datum)
-
-        datum = self._convert(datum, default=_marker)
->>>>>>> 6b7b84d6
 
         # We don't want to do anything that we don't have to here, so we'll
         # check to see if the new and existing information is the same.
